<<<<<<< HEAD
![Bootmanager](Bootmanager.png)

# Files in this folder

=======
# Files in this folder

![Bootmanager](Bootmanager.png)

>>>>>>> 0dbb3504
`bootmanager`

It's a shell script, intended to be called on a FRITZ!Box device with VR9/GRX500/Puma6 chipset, which has the ability to switch between two different installed operating systems. It's at the same time an attempt to equalize the special needs of each of these models, how to manage the installed filesystem images in SquashFS format.

It provides different modes of operation:

- generate a list of current settings, which may be used by the caller to implement an own user interface
- switch the active system version and branding in a secure and reusable manner

German and English messages are included for this script already (see `bootmanager.msg` file below), the default language is `en` and it will be switched by the environment setting from FRITZ!OS (`Language` variable).

The code checks, if any of the present systems was modified by a supported framework (`YourFritz`, `Freetz-NG`/`Freetz` or `modfs`) and shows the date and time of last update, if it detects any of these frameworks. Finally, it's simply looking for the various version files and uses the file date and time of them to display the values.

To install it to your own firmware image yourself, best copy it to location `/usr/bin/bootmanager` and set the wanted attributes and owner/group ID. The other files from here expect it there ... if you put it elsewhere, you probably have to change the location in other files, too.

`bootmanager.msg`

This file contains the text snippets used to display data collected by `bootmanager` to the user. Have a look at the file for the used format - if you want to supply another language, you may add the needed snippets to this file. A translation has to use its phrases in the same order - only the text parts will be replaced and format and order of variable parts isn't changeable here.

`bootmanager_server`

A shell wrapper script to provide access to `bootmanager` functions using simple file I/O functions (open/close, read and write). It provides output from `bootmanager get_values` via a FIFO at `/var/run/bootmanager/output` and reads     simple 'commands' from another FIFO at `/var/run/bootmanager/input`. An existing directory `/var/run/bootmanager` may be used as detector whether the server is running or not. For a list of supported 'server commands' have a look onto the header of this file. This file has to be copied to `/usr/bin/bootmanager_server` if the service definition file below should be used.

`bootmanager.service`

<<<<<<< HEAD
To install it to your own firmware image, best copy it to location ```/usr/bin/bootmanager``` and set the wanted attributes and owner/group ID. The other files from here expect it there ... if you put it elsewhere, you probably have to change the location in other files, too.

`bootmanager_server`

A shell wrapper script to provide access to `bootmanager` functions using simple file I/O functions (open/close, read and write). It provides output from `bootmanager get_values` via a FIFO at `/var/run/bootmanager/output` and reads     simple 'commands' from another FIFO at `/var/run/bootmanager/input`. An existing directory `/var/run/bootmanager` may be used as detector whether the server is running or not. For a list of supported 'server commands' have a look onto the header of this file. This file has to be copied to `/usr/bin/bootmanager_server` if the service definition file below should be used.

`bootmanager.service`

A service definition file for AVM's `supervisor` service, which runs the `bootmanager_server` from above. This file has to be copied to `/lib/systemd/system/bootmanager.service` in your own FRITZ!OS image.
=======
A service definition file for AVM's `supervisor` service, which runs the `bootmanager_server` from above. This file has to be copied to `/lib/systemd/system/bootmanager.service` in your own FRITZ!OS image.

`bootmanager_html`

This shell script generates the HTML and JS code to integrate `bootmanager` with FRITZ!OS versions prior to 07.08 - it's separated from the main script since bootmanager's version 0.8 to reduce the size of added code for FRITZ!OS versions after 07.08.
>>>>>>> 0dbb3504

`add_to_system_reboot.sh`

A shell script, which adds the needed code to AVM's files to integrate `bootmanager` into the 'Reboot' page from GUI. It supports the pre-07.08 approach, where HTML code is emitted from `reboot.lua` and also the newer one, where only JSON data gets generated. The injected Lua code prefers the usage of an existing `bootmanager_server` instance and if such one can't be found, it tries a fallback using `io.popen` and `os.execute`.

If your firmware image contains more than a single *branding*, you'll probably need to apply the patch to more than one sub-tree below ```/usr/www```.

The use of `sed` to change the original content forecloses any protection against double invocation for the same file and it's the caller's business to prevent errors from double-patch attempts.

<<<<<<< HEAD
=======
Starting with version 0.8 this installation script copies the supplementary files `bootmanager_server`, `bootmanager.service`, `bootmanager_html` (for FRITZ!OS versions below 07.08) and `bootmanager.msg` to the FRITZ!OS file structure specified by `$TARGET_DIR`.

>>>>>>> 0dbb3504
You have to set the environment variables

- `TARGET_DIR` (root of filesystem to modify) and
- `TMP` (a writable place in your system for a temporary file)
- `TARGET_SYSTEM_VERSION` (FRITZ!OS version of system below `$TARGET_DIR`)
- `TARGET_BRANDING` -> optional value, if it's missing, every found branding (below directory structure `/etc/default.[!0-9]...`) will be processed/changed

to the correct values, before you call this script.

Alternatively you may set `TARGET_SYSTEM_VERSION` to `autodetect`, as long as you specify the path to a script - usable as such a detector - in a variable named `TARGET_SYSTEM_VERSION_DETECTOR`. This script has to be interface-compatible to the provided script, which was placed in this directory via a symbolic link (`extract_version_values`) to the file, that is used in the `signimage` sub-directory to extract version values from a FRITZ!OS tree, needed for generation of a database with AVM's firmware signing keys.
But the used interface is *very* simple - the script has to accept the path to the FRITZ!OS root directory as first parameter and has to handle or ignore a `-m` as the second parameter. The output is expected on STDOUT and has to contain a line starting with `Version="nnn.nn.nn"`, where the version number (nnn.nn.nn) may be extracted from.

`add_change_oem.sh`

This is a small shell script to inject code into a file from AVM's FRITZ!OS, which is responsible for most of actions regarding the "firmware branding" settings (via shell environment variable `OEM`). The added code checks the kernel command line for an entry `oem=<value>` and if it exists, the specified `<value>` is compared to every value supported by the running FRITZ!OS firmware. If a match was found, the specified value replaces the one read from urlader environment.

This script is an alternative approach to a 'fixed replacement', where the value is changed, but has to be specified at build time already. With this solution, you may add the needed entry to `kernel_args` or `kernel_arg1` in the urlader environment settings of AVM's EVA bootloader.

But be aware, that the loader of some models (especially the DOCSIS routers) limits the acceptable settings from these two variables - make sure first, that your device supports additional entries. After setting an own entry using the FTP server of EVA, you may verify the used kernel command-line at the support data file, if you get it soon enough after a restart to catch the very first kernel messages with the output of `dmesg`:

```text
[...]
[    0.000000] PERCPU: Embedded 7 pages/cpu @81a06000 s7392 r8192 d13088 u32768
[    0.000000] Kernel command line: oem=avm console=ttyS0,115200n8r nor_size=0MB sflash_size=1024KB nand_size=512MB ethaddr=08:96:D7:XX:XX:XX  audit=1
[    0.000000] [NAND] nand_size = 0x20000000
[...]
```

If there's already a solution to change an - otherwise 'unchangeable', because the bootloader restores the original value at every start again - branding, what's the gain of another approach? Now - at first it's not a 'fixed' value any longer and it's planned, that future versions of `bootmanager` will support this solution, too, and then it will be possible again to select the `<value>` for the `oem` entry using the `bootmanager` interface in AVM's GUI.<|MERGE_RESOLUTION|>--- conflicted
+++ resolved
@@ -1,14 +1,7 @@
-<<<<<<< HEAD
-![Bootmanager](Bootmanager.png)
-
-# Files in this folder
-
-=======
 # Files in this folder
 
 ![Bootmanager](Bootmanager.png)
 
->>>>>>> 0dbb3504
 `bootmanager`
 
 It's a shell script, intended to be called on a FRITZ!Box device with VR9/GRX500/Puma6 chipset, which has the ability to switch between two different installed operating systems. It's at the same time an attempt to equalize the special needs of each of these models, how to manage the installed filesystem images in SquashFS format.
@@ -34,23 +27,11 @@
 
 `bootmanager.service`
 
-<<<<<<< HEAD
-To install it to your own firmware image, best copy it to location ```/usr/bin/bootmanager``` and set the wanted attributes and owner/group ID. The other files from here expect it there ... if you put it elsewhere, you probably have to change the location in other files, too.
-
-`bootmanager_server`
-
-A shell wrapper script to provide access to `bootmanager` functions using simple file I/O functions (open/close, read and write). It provides output from `bootmanager get_values` via a FIFO at `/var/run/bootmanager/output` and reads     simple 'commands' from another FIFO at `/var/run/bootmanager/input`. An existing directory `/var/run/bootmanager` may be used as detector whether the server is running or not. For a list of supported 'server commands' have a look onto the header of this file. This file has to be copied to `/usr/bin/bootmanager_server` if the service definition file below should be used.
-
-`bootmanager.service`
-
-A service definition file for AVM's `supervisor` service, which runs the `bootmanager_server` from above. This file has to be copied to `/lib/systemd/system/bootmanager.service` in your own FRITZ!OS image.
-=======
 A service definition file for AVM's `supervisor` service, which runs the `bootmanager_server` from above. This file has to be copied to `/lib/systemd/system/bootmanager.service` in your own FRITZ!OS image.
 
 `bootmanager_html`
 
 This shell script generates the HTML and JS code to integrate `bootmanager` with FRITZ!OS versions prior to 07.08 - it's separated from the main script since bootmanager's version 0.8 to reduce the size of added code for FRITZ!OS versions after 07.08.
->>>>>>> 0dbb3504
 
 `add_to_system_reboot.sh`
 
@@ -60,11 +41,8 @@
 
 The use of `sed` to change the original content forecloses any protection against double invocation for the same file and it's the caller's business to prevent errors from double-patch attempts.
 
-<<<<<<< HEAD
-=======
 Starting with version 0.8 this installation script copies the supplementary files `bootmanager_server`, `bootmanager.service`, `bootmanager_html` (for FRITZ!OS versions below 07.08) and `bootmanager.msg` to the FRITZ!OS file structure specified by `$TARGET_DIR`.
 
->>>>>>> 0dbb3504
 You have to set the environment variables
 
 - `TARGET_DIR` (root of filesystem to modify) and
