--- conflicted
+++ resolved
@@ -8,11 +8,7 @@
 #                                                                                                     #
 ###################################################################################################VER#
 #                                                                                                     #
-<<<<<<< HEAD
-# bootmanager, version 0.8.2                                                                          #
-=======
 # bootmanager, version 0.8.3                                                                          #
->>>>>>> 5f9158b8
 #                                                                                                     #
 # This script is a part of the YourFritz project from https://github.com/PeterPawn/YourFritz.         #
 #                                                                                                     #
@@ -43,14 +39,6 @@
 # AVM router devices with 'dual-boot' capabilities and - optionally - change the 'branding' value, if #
 # supported by device and installed firmware.                                                         #
 #                                                                                                     #
-<<<<<<< HEAD
-# Further infos, regarding supported models/chipsets and options to support changes of the 'branding' #
-# value even on devices, where the boot-loader will restore preset values on each system reboot, will #
-# be re-added in the next (release) version of this script, because the range of supported devices    #
-# will increase a lot.                                                                                #
-#                                                                                                     #
-#######################################################################################################
-=======
 # It should work now with more chipsets used by AVM nowadays.                                         #
 #                                                                                                     #
 #######################################################################################################
@@ -68,7 +56,6 @@
 # the feature gets activated ... otherwise no changes to the branding value are supported.            #
 #                                                                                                     #
 #######################################################################################################
->>>>>>> 5f9158b8
 #                                                                                                     #
 # There are seven operations supported as first argument (at least one parameter is always required): #
 #                                                                                                     #
@@ -83,10 +70,7 @@
 #                stored otherwise - ready for output on next call) gets ignored                       #
 # debug        - this operation is intended only for diagnose, it shows some settings and their       #
 #                current values on STDOUT to provide information about the current system             #
-<<<<<<< HEAD
-=======
 # show_eva_cfg - show content of EVA configuration area (for debug purposes)                          #
->>>>>>> 5f9158b8
 # clear_cache  - remove saved data from an earlier 'get_values' call without 'nocache' argument; if   #
 #                the second argument is 'with_eva_config', any results from an earlier check of EVA's #
 #                configuration area are removed, too, what leads to a delay on next call which builds #
@@ -125,10 +109,7 @@
 readonly branding_name="firmware_version"
 readonly kernel_args="kernel_args"
 readonly kernel_args1="kernel_args1"
-<<<<<<< HEAD
-=======
 readonly flash_size="flashsize"
->>>>>>> 5f9158b8
 readonly proc_mtd="$procfs/mtd"
 readonly proc_devices="$procfs/devices"
 readonly tffs_device_name="tffs"
@@ -136,12 +117,9 @@
 readonly mtd_prefix="mtd"
 readonly mtdblock_prefix="$devtmpfs/mtdblock"
 readonly mtdblock_mask="${mtdblock_prefix}%u"
-<<<<<<< HEAD
-=======
 readonly emmcblock_prefix="$devtmpfs/mmcblk0"
 # shellcheck disable=SC2034
 readonly emmcblock_mask="${emmcblock_prefix}p%u"
->>>>>>> 5f9158b8
 readonly proc_cpuinfo="$procfs/cpuinfo"
 readonly proc_mountinfo="$procfs/self/mountinfo"
 readonly urlader_name="urlader"
@@ -156,10 +134,7 @@
 readonly sysfs_block_dir="$sysfs/block"
 readonly loop_driver_name="loop"
 readonly backing_file_name="backing_file"
-<<<<<<< HEAD
-=======
 readonly disk_by_label="$devtmpfs/disk/by-partlabel"
->>>>>>> 5f9158b8
 readonly tmpdir="${TMPDIR:-$tmp}"
 readonly avm_rcconf="etc/init.d/rc.conf"
 readonly semafile="$tmpfs/run/bootmanager.sem"
@@ -352,9 +327,6 @@
 		cmp -l -- "$zeros" - 2>$null | h2b_ro
 		return $?
 	}
-<<<<<<< HEAD
-	b2d_be() (
-=======
 	tbo() (
 		tbo_ro()
 		{
@@ -380,7 +352,6 @@
 		fi
 	)
 	b2d() ( # always in BE order, was reversed by tbo() above, if needed
->>>>>>> 5f9158b8
 		b2d_ro()
 		{
 			i=1; l=0; v=0; s=-8; ff=0
@@ -425,11 +396,7 @@
 	)
 	chkcfg() {
 		_f="$1"
-<<<<<<< HEAD
-		[ "$(dd if="$_f" bs=2 count=1 skip=$(( 0x8E / 2 )) 2>$null | base64)" = "ZAk=" ] || return 1
-=======
 		[ "$(dd if="$_f" bs=2 count=2 skip=$(( 0x8C / 2 )) 2>$null | tbo | b2d)" = "25609" ] || return 1
->>>>>>> 5f9158b8
 		_kv=0
 		dd if="$zeros" of="$ut/8zeros" bs=8 count=1 2>$null
 		# shellcheck disable=SC2050
@@ -438,22 +405,13 @@
 			_kv=$(( _kv + 1 ))
 			[ "$_kv" -gt 256 ] && return 1
 		done
-<<<<<<< HEAD
-		_dp=$(dd if="$_f" bs=4 count=1 skip=$(( 0x94 / 4 )) 2>$null | b2d_be)
-=======
 		_dp=$(dd if="$_f" bs=4 count=1 skip=$(( 0x94 / 4 )) 2>$null | tbo | b2d)
->>>>>>> 5f9158b8
 		_do=$(( ( ( 0x98 / 8 ) + _kv + 1 ) * 8 ))
 		_cb=$(( _dp - _do ))
 		_e=0
 		while [ "$_e" -lt "$_kv" ]; do
-<<<<<<< HEAD
-			_vp=$(dd if="$_f" bs=4 count=1 skip=$(( ( 0x98 / 4 ) + ( _e * 2 ) )) 2>$null | b2d_be)
-			_np=$(dd if="$_f" bs=4 count=1 skip=$(( ( 0x98 / 4 ) + ( _e * 2 ) + 1 )) 2>$null | b2d_be)
-=======
 			_vp=$(dd if="$_f" bs=4 count=1 skip=$(( ( 0x98 / 4 ) + ( _e * 2 ) )) 2>$null | tbo | b2d)
 			_np=$(dd if="$_f" bs=4 count=1 skip=$(( ( 0x98 / 4 ) + ( _e * 2 ) + 1 )) 2>$null | tbo | b2d)
->>>>>>> 5f9158b8
 			[ "$_vp" -lt "$_cb" ] && return 1
 			[ "$_np" -lt "$_cb" ] && return 1
 			[ $(( _vp - _cb )) -gt 1023 ] && return 1
@@ -464,32 +422,11 @@
 		printf -- "%u\n" "$_kv"
 		return 0
 	}
-<<<<<<< HEAD
-	geteva() {
-=======
 	geteva() (
->>>>>>> 5f9158b8
 		if ! [ -d "$procfs" ]; then
 			msg "'%s' missing.\n" "$procfs"
 			exit 1
 		fi
-<<<<<<< HEAD
-		if ! [ -f "$proc_mtd" ]; then
-			msg "'%s' missing.\n" "$proc_mtd"
-			exit 1
-		fi
-		urlader="$(sed -n -e "s|^\(mtd[0-9]\?\):\([ \t]\+[0-9a-fA-F]*\)\{2\}[ \t]\?\"$urlader_name\"\$|\1|p" "$proc_mtd")"
-		if [ -z "$urlader" ]; then
-			msg "'%s' partition not found.\n" "$urlader_name"
-			exit 1
-		fi
-		if ! [ -c "$devtmpfs/$urlader" ]; then
-			msg "'%s' is not a character device.\n" "$devtmpfs/$urlader"
-			exit 1
-		fi
-		cat "$devtmpfs/$urlader" 2>$null
-	}
-=======
 		case "$(get_system_type)" in
 			("IPQ8074")
 				cat "$disk_by_label/$ipq8074_eva_config_name" 2>$null
@@ -512,7 +449,6 @@
 				;;
 		esac
 	)
->>>>>>> 5f9158b8
 	sblk() (
 		h=$(( $3 / 2 ))
 		s=$(( $4 / h ))
@@ -596,15 +532,9 @@
 		eval $value="$env_value"
 	done
 	touch "$ut/config_header" 2>$null
-<<<<<<< HEAD
-	printf -- "\000\000\000\003" | append
-	[ "$(get_system_type)" = "Puma6/7" ] && memsize=$(( memsize / 2 ))
-	h2b "$(printf -- "%08x" "$memsize")" | append
-=======
 	printf -- "\000\000\000\003" | tbo | append
 	[ "$(get_system_type)" = "Puma6/7" ] && memsize=$(( memsize / 2 ))
 	h2b "$(printf -- "%08x" "$memsize")" | tbo | append
->>>>>>> 5f9158b8
 	printf -- "\000\000\000\000" | append
 	i=0
 	while [ $i -lt 16 ]; do
@@ -617,13 +547,8 @@
 			start="$(expr "$val" : "\(0[xX][0-9a-fA-F]*\),.*")"
 			end="$(expr "$val" : "[^,]*,\(0[xX][0-9a-fA-F]*\)")"
 			size=$(( end - start ))
-<<<<<<< HEAD
-			h2b "$(printf -- "%08x" "$start")" | append
-			h2b "$(printf -- "%08x" "$size")" | append
-=======
 			h2b "$(printf -- "%08x" "$start")" | tbo | append
 			h2b "$(printf -- "%08x" "$size")" | tbo | append
->>>>>>> 5f9158b8
 		fi
 	done
 	found=0
@@ -657,32 +582,19 @@
 		kvs=$(( kvs + 1 ))
 		[ "$kvc" -gt 256 ] && exit 1
 	done
-<<<<<<< HEAD
-	defptr=$(dd if="$ut/config" bs=4 count=1 skip=$(( 0x94 / 4 )) 2>$null | b2d_be)
-=======
 	defptr=$(dd if="$ut/config" bs=4 count=1 skip=$(( 0x94 / 4 )) 2>$null | tbo | b2d)
->>>>>>> 5f9158b8
 	defoff=$(( ( kvs + 1 ) * 8 ))
 	cb=$(( defptr - defoff ))
 	kvs=$(( 0x98 / 4 ))
 	ent=0
-<<<<<<< HEAD
-	while [ "$ent" -lt "$kvc" ]; do
-		kv="$(dd if="$ut/config" bs=4 count=1 skip=$(( kvs )) 2>$null | b2d_be)"
-		kn="$(dd if="$ut/config" bs=4 count=1 skip=$(( kvs + 1 )) 2>$null | b2d_be)"
-=======
 	dh=0
 	while [ "$ent" -lt "$kvc" ]; do
 		kv="$(dd if="$ut/config" bs=4 count=1 skip=$(( kvs )) 2>$null | tbo | b2d)"
 		kn="$(dd if="$ut/config" bs=4 count=1 skip=$(( kvs + 1 )) 2>$null | tbo | b2d)"
->>>>>>> 5f9158b8
 		nm="$(str "$ut/config" "$(( kn - cb ))")"
 		val="$(str "$ut/config" "$(( kv - cb ))")"
 		kvs=$(( kvs + 2 ))
 		ent=$(( ent + 1 ))
-<<<<<<< HEAD
-		if [ "$nm" = "$env_name" ]; then
-=======
 		if [ -z "$env_name" ]; then
 			if [ "$dh" -eq 0 ]; then
 				printf -- ">>>> fixed values from EVA configuration <<<<\n" 1>&2
@@ -690,25 +602,18 @@
 			fi
 			printf -- "%s=%s\n" "$nm" "$val" 1>&2
 		elif [ "$nm" = "$env_name" ]; then
->>>>>>> 5f9158b8
 			msg "'%s' found in fixed values area.\n" "$env_name"
 			printf -- "%s\n" "$val"
 			exit 1
 		fi
 	done
 	coff="$defoff"
-<<<<<<< HEAD
-=======
 	dh=0
->>>>>>> 5f9158b8
 	while ! [ "$(dd if="$ut/config" bs=1 count=1 skip="$coff" 2>$null | base64)" = "/w==" ]; do
 		nm="$(str "$ut/config" "$coff")"
 		coff=$(( coff + ${#nm} + 1 ))
 		val="$(str "$ut/config" "$coff")"
 		coff=$(( coff + ${#val} + 1 ))
-<<<<<<< HEAD
-		if [ "$nm" = "$env_name" ]; then
-=======
 		if [ -z "$env_name" ]; then
 			if [ "$dh" -eq 0 ]; then
 				printf -- ">>> default values from EVA configuration <<<\n" 1>&2
@@ -716,7 +621,6 @@
 			fi
 			printf -- "%s=%s\n" "$nm" "$val" 1>&2
 		elif [ "$nm" = "$env_name" ]; then
->>>>>>> 5f9158b8
 			msg "'%s' found in defaults values area.\n" "$env_name"
 			printf -- "%s\n" "$val"
 			exit 0
@@ -724,8 +628,6 @@
 	done
 	exit 1
 )
-<<<<<<< HEAD
-=======
 #######################################################################################################
 #                                                                                                     #
 # check for and get (if any) a fixed branding value from specified system root                        #
@@ -760,7 +662,6 @@
 #                                                                                                     #
 # $1 - system root directory                                                                          #
 #                                                                                                     #
->>>>>>> 5f9158b8
 #######################################################################################################
 check_custom_environment()
 (
@@ -802,82 +703,6 @@
 #                                                                                                     #
 # check, whether the host system supports branding changes                                            #
 #                                                                                                     #
-<<<<<<< HEAD
-# check for and get (if any) a fixed branding value from specified system root                        #
-#                                                                                                     #
-# $1 - system root directory                                                                          #
-#                                                                                                     #
-#######################################################################################################
-get_fixed_branding()
-(
-	path="${1:-/}${1:+/}$avm_rcconf"
-	b="$(sed -n -e "s|^export OEM\(=\(['\"]\?\)\(.*\)\2\)\?\$|\3|p" "$path")"
-	printf -- '%s' "$b"
-	[ -z "$b" ] && exit 1 || exit 0
-)
-#######################################################################################################
-#                                                                                                     #
-# check, whether the preparations for 'YF_CHANGE_OEM' are found in specified system                   #
-#                                                                                                     #
-# $1 - system root directory                                                                          #
-#                                                                                                     #
-#######################################################################################################
-check_oem_kernel_cmdline()
-(
-	path="${1:-/}${1:+/}"
-	grep -q "^$yf_change_oem_marker\$" "$path$avm_rcconf" 2>$null || exit 1
-	grep -q "$yf_change_oem_script" "$path$avm_rcconf" 2>$null || exit 1
-	exit 0
-)
-#######################################################################################################
-#                                                                                                     #
-# check, whether the preparations for 'yf_custom_environment' are found in specified system           #
-#                                                                                                     #
-# $1 - system root directory                                                                          #
-#                                                                                                     #
-#######################################################################################################
-check_custom_environment()
-(
-	st="$(get_system_type)"
-	if [ "$st" = "VR9" ]; then
-		if is_active_mountpoint "$tempdir/$wrapper_mount_name"; then
-			# shellcheck disable=SC2034
-			wrapper="$tempdir/$wrapper_mount_name"
-			altsys=1
-		else
-			# shellcheck disable=SC2034
-			wrapper="$vr9_wrapper_dir"
-			altsys=0
-		fi
-	fi
-	path="${1:-/}${1:+/}"
-	path="${path%*/}"
-	for dir in $(eval printf -- "%s\\\\n" "$yf_custom_environment_locations"); do
-		if [ -d "$dir" ]; then
-			recursive="-r"
-			suffix="/*"
-		else
-			recursive=""
-			suffix=""
-		fi
-		# shellcheck disable=SC2086
-		if grep -q $recursive -- "$yf_custom_environment_script" "$dir"$suffix 2>$null; then # script called from somewhere
-			# shellcheck disable=SC2086,SC2013
-			for fn in $(grep -l $recursive -- "$yf_custom_environment_script" "$dir"$suffix 2>$null | sed -n -e 1p); do
-				v="$(grep -- "$yf_custom_environment_script" "$fn" 2>$null | sed -n -e "s|.*[ \t]\([^ \t]*$yf_custom_environment_script\).*|\1|p")"
-				[ "$st" = "VR9" ] && [ "$altsys" -eq 1 ] && v="$tempdir$v"
-				[ -f "$v" ] && exit 0
-			done
-		fi
-	done
-	exit 1
-)
-#######################################################################################################
-#                                                                                                     #
-# check, whether the host system supports branding changes                                            #
-#                                                                                                     #
-=======
->>>>>>> 5f9158b8
 # checks in order of relevance:                                                                       #
 # - check for a 'fixed branding' using 'export OEM=<value>' from /etc/init.d/rc.conf                  #
 # - check for a 'semi-fixed branding' using 'oem=<value>' from kernel command line (requires a marker #
@@ -896,14 +721,11 @@
 #######################################################################################################
 change_branding_support()
 {
-<<<<<<< HEAD
-=======
 #	if is_fit_image_device; then
 #		# no branding support yet on Hawkeye platform
 #		printf -- "immutable"
 #		exit 0
 #	fi
->>>>>>> 5f9158b8
 	get_fixed_branding "$1" >$null && printf -- "fixed_export" && exit 0
 	check_oem_kernel_cmdline "$1" && printf -- "kernel_cmdline" && exit 0
 	check_custom_environment "$1" && printf -- "custom_environment" && exit 0
@@ -919,11 +741,7 @@
 				printf -- "immutable"
 				exit 1
 			fi
-<<<<<<< HEAD
 		elif ! [ "$(get_system_type)" = "IPQ4019" ] && check_urlader_configuration "$branding_name"; then
-=======
-		elif check_urlader_configuration "$branding_name"; then
->>>>>>> 5f9158b8
 			device_branding_is_changeable="true"
 			printf -- "changeable"
 			exit 0
@@ -1107,17 +925,10 @@
 #######################################################################################################
 get_system_type()
 {
-<<<<<<< HEAD
-	is_puma_based_device && printf "%s\n" "Puma6/7" && return 9
-	type="$(sed -n -e "s|^system type[ \t]*: \([^ \t]*\).*|\1|p" "$proc_cpuinfo")"
-	[ -n "$type" ] && printf -- '%s\n' "$type" && return 0
-	type="$(sed -n -e "$ipq4019_cpuinfo_check" "$proc_cpuinfo")"
-=======
 	# Puma6 and Puma7 devices with '/proc/avm_partitions' pseudo file, platform selection based on AVM's script 'puma6_helper.sh'
 	is_puma_based_device && printf -- "%s\n" "Puma6/7" && return 0
 	# VR9 and GRX5 based devices with partitions in '/proc/mtd', identified by content of '/proc/cpuinfo'
 	type="$(sed -n -e "$mips_cpuinfo_check" "$proc_cpuinfo")"
->>>>>>> 5f9158b8
 	[ -n "$type" ] && printf -- '%s\n' "$type" && return 0
 	# ARM-based devices with Qualcomm chipsets in 32-bit mode, selected by content of '/proc/cpuinfo' and further properties
 	type="$(sed -n -e "$ipq_cpuinfo_check" "$proc_cpuinfo")"
@@ -1573,8 +1384,6 @@
 		fi
 	done
 	printf -- "\n"
-<<<<<<< HEAD
-=======
 )
 #######################################################################################################
 #                                                                                                     #
@@ -1587,7 +1396,6 @@
 (
 	[ -z "$1" ] && sys="active" || sys="other"
 	"$bootslot_tool" "get_fw_version" "$("$bootslot_tool" "get_$sys")"
->>>>>>> 5f9158b8
 )
 #######################################################################################################
 #                                                                                                     #
@@ -1749,10 +1557,7 @@
 #######################################################################################################
 get_system_date()
 (
-<<<<<<< HEAD
-=======
 	is_fit_image_device && [ -n "$1" ] && printf -- "0" && exit
->>>>>>> 5f9158b8
 	path="${1:-/}${1:+/}$avm_version_file_old"
 	if has_old_version_info "$1"; then
 		d="$(sed -n -e "s|^[ \t]*export $avm_version_file_old_prefix$avm_version_date=\"\?\([^\"]*\)\"\?\$|\1|p" "$path")"
@@ -2065,25 +1870,6 @@
 	current_system_switch=$(get_system_switch)
 	readonly running_cbs running_branding running_brandings current_system_switch
 	alternative_is_missing=1
-<<<<<<< HEAD
-	if is_kernel_present "$(get_partition "$kernel_name" "$inactive_name")"; then
-		alternative_is_missing=0
-		spinlock get 10 && mp="$(printf -- '%s' "$(mount_alternative_system)")"
-		if [ -n "$mp" ]; then
-			alternative_version="$(get_system_version "$mp")"
-			readonly alternative_version
-			if [ -n "$alternative_version" ]; then
-				alternative_date_epoch="$(get_system_date "$mp")"
-				alternative_date="$(get_localized_date "$datetime_mask" "$alternative_date_epoch")"
-				alternative_fsdate_epoch="$(get_modified_date "$mp")"
-				alternative_fsdate="$(get_localized_date "$datetime_mask" "$alternative_fsdate_epoch")"
-				alternative_modified="$(get_modified_by "$mp")"
-				readonly alternative_date_epoch alternative_date alternative_fsdate_epoch alternative_fsdate alternative_modified
-				alternative_cbs="$(change_branding_support "$mp" "$running_cbs")"
-				alternative_branding="$(get_system_branding "$mp" "$alternative_cbs")"
-				alternative_brandings="$(get_brandings "$mp" "$alternative_cbs")"
-				readonly alternative_cbs alternative_branding alternative_brandings current_system_switch
-=======
 	if ! is_fit_image_device; then
 		if is_kernel_present "$(get_partition "$kernel_name" "$inactive_name")"; then
 			alternative_is_missing=0
@@ -2104,14 +1890,9 @@
 					readonly alternative_cbs alternative_branding alternative_brandings current_system_switch
 				fi
 				dismount_alternative_system
->>>>>>> 5f9158b8
 			fi
 			spinlock release
 		fi
-<<<<<<< HEAD
-		spinlock release
-=======
->>>>>>> 5f9158b8
 	fi
 }
 #######################################################################################################
@@ -2187,7 +1968,6 @@
 save_environment()
 (
 	[ -f "$boot_cache_file" ] || cat "$urlader_environment" > "$boot_cache_file" 2>$null
-<<<<<<< HEAD
 )
 #######################################################################################################
 #                                                                                                     #
@@ -2253,73 +2033,6 @@
 )
 #######################################################################################################
 #                                                                                                     #
-=======
-)
-#######################################################################################################
-#                                                                                                     #
-# display debug line with optional colorization                                                       #
-#                                                                                                     #
-#######################################################################################################
-debug()
-(
-	if [ "$color" -eq 1 ]; then
-		line_start="$(printf -- "\033[32;1m")"
-		line_end="$(printf -- "\033[0m")"
-		header_end=""
-		case "$2" in
-			("red")
-				c=31
-				;;
-			("green")
-				c=32
-				;;
-			("yellow")
-				c=33
-				;;
-			("blue")
-				c=34
-				;;
-			(*)
-				c=37
-				;;
-		esac
-		value_start="$(printf -- "\033[%s;1m" "$c")"
-	else
-		line_start=""
-		line_end=""
-		header_end=""
-		value_start=""
-	fi
-	mask="$(printf -- "%s%s%s%s%s%s\\\\n" "$line_start" "$1" "$header_end" "$value_start" "$3" "$line_end")"
-	shift 3
-	# shellcheck disable=SC2059
-	printf -- "$mask" "$@"
-)
-#######################################################################################################
-#                                                                                                     #
-# display delimiter line to format verbose debug output                                               #
-#                                                                                                     #
-#######################################################################################################
-debug_delim()
-(
-	if [ "$color" -eq 1 ]; then
-		c="$1"
-		v="$2"
-		shift 2
-		left="$(dd if=$zeros bs=1 count=$(( ( max_delim - ${#1} ) / 2 )) 2>$null | tr '\000' '>')"
-		right="$(dd if=$zeros bs=1 count=$(( max_delim - ${#1} - ${#left} )) 2>$null | tr '\000' '<')"
-		mask="$(printf -- "{white}%s%s {%s}%s {white}%s%s{reset}" ">>>>>>>>>>" "$left" "$c" "$v" "$right" "<<<<<<<<<<")"
-		# shellcheck disable=SC2059
-		printf -- "$mask\n" "$@" | colorize
-	else
-		shift 2
-		printf -- ">>>>>>>>>> %s <<<<<<<<<<\n" "$*" | \
-		sed -e "s|{[^}]}||g"
-	fi
-)
-#######################################################################################################
-#                                                                                                     #
->>>>>>> 5f9158b8
 # display delimiter line to format verbose debug output                                               #
 #                                                                                                     #
 #######################################################################################################
@@ -2366,11 +2079,7 @@
 		device_branding="$(sed -n -e "s|^\(immutable\|changeable\)=\(.*\)\$|\2|p" "$device_cache_file")"
 		[ "$device_cbs" = "immutable" ] && device_branding_is_changeable="false" || device_branding_is_changeable="true"
 	fi
-<<<<<<< HEAD
-	printf "device_cbs=%s device_branding=%s device_branding_is_changeable=%s\n" "$device_cbs" "$device_branding" "$device_branding_is_changeable"
-=======
 	printf -- "device_cbs=%s device_branding=%s device_branding_is_changeable=%s\n" "$device_cbs" "$device_branding" "$device_branding_is_changeable"
->>>>>>> 5f9158b8
 }
 #######################################################################################################
 #                                                                                                     #
@@ -2433,13 +2142,6 @@
 		debug "device branding = " "yellow" "%s" "$device_branding"
 		debug "device branding is changeable = " "yellow" "%s" "$device_branding_is_changeable"
 		debug "current branding = " "yellow" "%s" "$OEM"
-<<<<<<< HEAD
-		debug "inactive system is installed = " "yellow" "%s" "$(is_kernel_present "$(get_partition "$kernel_name" "$inactive_name")" && printf -- '%s' "true" || printf -- '%s' "false")"
-		[ "$verbose" -eq 1 ] && debug_delim "red" "%s" "$delim_2"
-		debug "active kernel = " "yellow" "%s" "$(get_partition "$kernel_name" "$active_name")"
-		debug "active filesystem = " "yellow" "%s" "$(get_partition "$filesystem_name" "$active_name")"
-		debug "active system version = " "yellow" "%s" "$(get_system_version)"
-=======
 		if ! is_fit_image_device; then
 			debug "inactive system is installed = " "yellow" "%s" "$(is_kernel_present "$(get_partition "$kernel_name" "$inactive_name")" && printf -- '%s' "true" || printf -- '%s' "false")"
 			[ "$verbose" -eq 1 ] && debug_delim "red" "%s" "$delim_2"
@@ -2449,7 +2151,6 @@
 		else
 			debug "active system version = " "yellow" "%s" "$(get_system_version)"
 		fi
->>>>>>> 5f9158b8
 		value="$(get_system_date)"
 		debug "active system date = " "yellow" "$(printf -- "%%s {green}(epoch: {yellow}%%s{green})" | colorize)" "$(get_localized_date "$datetime_mask" "$value")" "$value"
 		modby="$(get_modified_by)"
@@ -2466,33 +2167,6 @@
 			debug "branding used by active system = " "yellow" "$(printf -- "%%s {green}({yellow}%%s{green})" | colorize)" "$(get_system_branding "" "$cbs")" "$cbs"
 		fi
 		[ "$verbose" -eq 1 ] && debug_delim "red" "%s" "$delim_3"
-<<<<<<< HEAD
-		debug "inactive kernel = " "yellow" "%s" "$(get_partition "$kernel_name" "$inactive_name")"
-		debug "inactive filesystem = " "yellow" "%s" "$(get_partition "$filesystem_name" "$inactive_name")"
-		if is_kernel_present "$(get_partition "$kernel_name" "$inactive_name")"; then
-			spinlock_pid=$$
-			spinlock get 10 && mp="$(printf -- '%s' "$(mount_alternative_system)")"
-			[ "$verbose" -eq 1 ] && debug "" "blue" "%s" "$(printf -- "inactive filesystem mounted on %s" "$mp")"
-			if [ -n "$mp" ]; then
-				debug "inactive system version = " "yellow" "%s" "$(get_system_version "$mp")"
-				value="$(get_system_date "$mp")"
-				debug "inactive system date = " "yellow" "$(printf -- "%%s {green}(epoch: {yellow}%%s{green})" | colorize)" "$(get_localized_date "$datetime_mask" "$value")" "$value"
-				altmodby="$(get_modified_by "$mp")"
-				if [ "$altmodby" = "-" ]; then
-					debug "inactive system modification source = " "yellow" "%s" "(unmodified or unknown)"
-				else
-					value="$(get_modified_date "$mp")"
-					debug "inactive system modification date = " "yellow" "$(printf -- "%%s {green}(epoch: {yellow}%%s{green})" | colorize)" "$(get_localized_date "$datetime_mask" "$value")" "$value"
-					debug "inactive system modification source = " "yellow" "%s" "$altmodby"
-				fi
-				altcbs="$(change_branding_support "$mp")"
-				debug "brandings supported on inactive system = " "yellow" "%s" "$(get_brandings "$mp" "$altcbs")"
-				if ! [ "$altcbs" = "changeable" ]; then
-					debug "branding used by inactive system = " "yellow" "$(printf -- "%%s {green}({yellow}%%s{green})" | colorize)" "$(get_system_branding "$mp" "$altcbs")" "$altcbs"
-				fi
-				dismount_alternative_system
-				[ "$verbose" -eq 1 ] && debug "" "blue" "%s" "inactive filesystem dismounted"
-=======
 		if ! is_fit_image_device; then
 			debug "inactive kernel = " "yellow" "%s" "$(get_partition "$kernel_name" "$inactive_name")"
 			debug "inactive filesystem = " "yellow" "%s" "$(get_partition "$filesystem_name" "$inactive_name")"
@@ -2520,7 +2194,6 @@
 					dismount_alternative_system
 					[ "$verbose" -eq 1 ] && debug "" "blue" "%s" "inactive filesystem dismounted"
 				fi
->>>>>>> 5f9158b8
 			else
 				debug "" "red" "%s" "inactive filesystem could not be mounted"
 			fi
